--- conflicted
+++ resolved
@@ -795,14 +795,8 @@
         Compare with the S-parameters obtained from ANSYS Designer
         """
         for phase_angle in [20, 75]:
-<<<<<<< HEAD
             vc_designer = rf.Network(os.path.join(self.test_dir,
                                                   f"designer_variable_coupler_ideal_{phase_angle}deg.s4p"))
-=======
-            vc_designer = rf.Network(
-                os.path.join(self.test_dir,
-                             'designer_variable_coupler_ideal_'+str(phase_angle)+'deg.s4p'))
->>>>>>> 5f6dd1d3
             vc_circuit = self.variable_coupler_network_from_circuit(phase_angle)
             assert_array_almost_equal(vc_designer.s, vc_circuit.s, decimal=4)
 
@@ -811,14 +805,8 @@
         Compare S-parameters obtained from ANSYS Designer with Network.connect
         """
         for phase_angle in [20, 75]:
-<<<<<<< HEAD
             vc_designer = rf.Network(os.path.join(self.test_dir,
                                                   f"designer_variable_coupler_ideal_{phase_angle}deg.s4p"))
-=======
-            vc_designer = rf.Network(
-                os.path.join(self.test_dir,
-                             'designer_variable_coupler_ideal_'+str(phase_angle)+'deg.s4p'))
->>>>>>> 5f6dd1d3
             vc_connect = self.variable_coupler_network_from_connect(phase_angle)
             assert_array_almost_equal(vc_designer.s, vc_connect.s, decimal=4)
 
